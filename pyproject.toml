[tool.ruff]
line-length = 160

[tool.ruff.lint]
select = ["E4", "E7", "E9", "F"]
extend-select = ["B", "W", "C"]
ignore = ["C400", "C401"]

[project]
name = "membership_dashboard"
version = "1.0.0"
readme = "README.md"
requires-python = ">=3.9"
license = { "file" = "LICENSE" }
authors = [{ "name" = "bmos", "email" = "wil.t.dsa@pm.me" }]
urls = { "GitHub" = "https://github.com/MaineDSA/membership_dashboard" }
dependencies = [
    "dash==2.17.1",
    "dash-bootstrap-components==1.6.0",
    "dash-bootstrap-templates==1.2.0",
    "mapbox==0.18.1",
    "numpy>=1.26.4,<2",
    "pandas==2.2.2",
<<<<<<< HEAD
    "parsons==3.1.0",
    "pandera==0.18.3",
    "plotly==5.21.0",
=======
    "pandera==0.20.1",
    "plotly==5.22.0",
>>>>>>> 5f711766
    "python-dotenv==1.0.1",
    "ratelimit==2.2.1",
    "tqdm==4.66.4"
]

[project.optional-dependencies]
dev = [
    "pre-commit==3.7.1",
    "pytest==8.2.2",
    "ruff==0.5.0"
]
github-actions = [
    "pytest-cov==5.0.0",
]<|MERGE_RESOLUTION|>--- conflicted
+++ resolved
@@ -21,14 +21,9 @@
     "mapbox==0.18.1",
     "numpy>=1.26.4,<2",
     "pandas==2.2.2",
-<<<<<<< HEAD
     "parsons==3.1.0",
-    "pandera==0.18.3",
-    "plotly==5.21.0",
-=======
     "pandera==0.20.1",
     "plotly==5.22.0",
->>>>>>> 5f711766
     "python-dotenv==1.0.1",
     "ratelimit==2.2.1",
     "tqdm==4.66.4"
