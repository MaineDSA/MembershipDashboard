--- conflicted
+++ resolved
@@ -8,11 +8,7 @@
 import dash_bootstrap_components as dbc
 from dash_bootstrap_templates import load_figure_template
 from dash import Dash, html, dash_table, dcc, callback, clientside_callback, Output, Input
-<<<<<<< HEAD
-from scan_membership_lists import get_all_membership_lists, get_membership_list_metrics
-=======
 from scan_membership_lists import get_membership_lists, get_membership_list_metrics
->>>>>>> 012ac0e1
 
 
 # A list of colors for graphs.
@@ -33,16 +29,10 @@
 ]
 
 
-<<<<<<< HEAD
-memb_lists = get_all_membership_lists()
-memb_lists_metrics = get_membership_list_metrics()
-
 
 px.set_mapbox_access_token(Path(".mapbox_token").read_text(encoding="UTF-8"))
-=======
 memb_lists = get_membership_lists()
 memb_lists_metrics = get_membership_list_metrics(memb_lists)
->>>>>>> 012ac0e1
 
 
 # Initialize the app
@@ -727,13 +717,7 @@
     if pathname == "/graphs":
         return graphs
     if pathname == "/map":
-<<<<<<< HEAD
         return member_map
-=======
-        return html.P(
-            "Implementation of a map is planned: https://github.com/MaineDSA/MembershipDashboard/issues/8."
-        )
->>>>>>> 012ac0e1
 
     # If the user tries to reach a different page, return a 404 message
     return html.Div(
