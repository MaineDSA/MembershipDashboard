"""Parse all membership lists into pandas dataframes for display on dashboard"""

import os
import glob
import pickle
import zipfile
from pathlib import Path
import numpy as np
import pandas as pd
from tqdm import tqdm
from mapbox import Geocoder
from ratelimit import limits, sleep_and_retry


MEMB_LIST_NAME = "maine_membership_list"


def get_membership_list_metrics(memb_lists: pd.DataFrame) -> dict:
    """Scan memb_lists and calculate metrics."""
    memb_lists_metrics = {}

    print(f"Calculating metrics for {len(memb_lists)} membership lists")
    for date_formatted, membership_list in memb_lists.items():
        for column in membership_list.columns:
            if column not in memb_lists_metrics:
                memb_lists_metrics[column] = {}
            memb_lists_metrics[column][date_formatted] = memb_lists[date_formatted][
                column
            ]

    return memb_lists_metrics


geocoder = Geocoder(access_token=Path(".mapbox_token").read_text(encoding="UTF-8"))


def membership_length(date: str, **kwargs) -> int:
    """Return an integer representing how many years between the supplied dates."""
    return (pd.to_datetime(kwargs["list_date"]) - pd.to_datetime(date)) // pd.Timedelta(
        days=365
    )


<<<<<<< HEAD
@sleep_and_retry
@limits(calls=600, period=60)
def get_geocoding(address: str) -> list:
    """Return a list of lat and long coordinates from a supplied address string, using the Mapbox API"""
    if not isinstance(address, str):
        return []

    response = geocoder.forward(address, country=["us"])
    latlon = response.geojson()["features"][0]["center"]

    return latlon


def data_cleaning(date_formatted: str) -> pd.DataFrame:
=======
def data_cleaning(df: pd.DataFrame, list_date: str) -> pd.DataFrame:
>>>>>>> 012ac0e1
    """Clean and standardize dataframe according to specified rules."""
    # Ensure column names are lowercase
    df.columns = df.columns.str.lower()

    # Mapping of old column names to new ones
    column_mapping = {
        "billing_city": "city",
        "akid": "actionkit_id",
        "ak_id": "actionkit_id",
        "accomodations": "accommodations",
        "annual_recurring_dues_status": "yearly_dues_status",
        # before fall of 2023
        "mailing_address1": "address1",
        "mailing_address2": "address2",
        "mailing_city": "city",
        "mailing_state": "state",
        "mailing_zip": "zip",
        # old 2020-era lists
        "address_line_1": "address1",
        "address_line_2": "address2",
    }

    # Rename the old columns to new names
    for old, new in column_mapping.items():
        if (new not in df.columns) & (old in df.columns):
            df[new] = df[old]
            df = df.drop(old, axis=1)

    df.set_index("actionkit_id", inplace=True)

    # Apply the membership_length function to join_date
    df["membership_length"] = df["join_date"].apply(
        membership_length, list_date=list_date
    )

    # Standardize other columns
    for col, default in [
        ("membership_type", "unknown"),
        ("address2", ""),
        ("do_not_call", False),
        ("p2ptext_optout", False),
        ("race", "unknown"),
        ("union_member", "unknown"),
        ("accommodations", "no"),
    ]:
        df[col] = df.get(col, default)
        df[col] = df[col].fillna(default)

    # Standardize membership_status column
    df["membership_status"] = (
        df.get("membership_status", "unknown")
        .replace({"expired": "lapsed"})
        .str.lower()
    )

    # Standardize accommodations column
    df["accommodations"] = (
        df.get("accommodations", "no")
        .str.lower()
        .replace(
            {
                "none": None,
                "n/a": None,
                "no.": None,
                "no": None,
            }
        )
    )

    # Standardize membership_type column
    df["membership_type"] = np.where(
        df["xdate"] == "2099-11-01",
        "lifetime",
        df["membership_type"].replace({"annual": "yearly"}).str.lower(),
    )

    # Create full address
    tqdm.pandas(unit="comrades", leave=False)
    df[["lon", "lat"]] = pd.DataFrame(
        (df["address1"] + ", " + df["city"] + ", " + df["state"] + " " + df["zip"]).progress_apply(get_geocoding).tolist(), index=df.index
    )

    return df


<<<<<<< HEAD
def scan_membership_list(filename: str, filepath: str):
=======
def scan_membership_list(filename: str, filepath: str) -> pd.DataFrame:
>>>>>>> 012ac0e1
    """Scan the requested membership list and add data to memb_lists."""
    date_from_name = pd.to_datetime(
        os.path.splitext(filename)[0].split("_")[3], format="%Y%m%d"
    ).date()
    if not date_from_name:
        print(f"No date detected in name of {filename}. Skipping file.")
        return pd.DataFrame()

    with zipfile.ZipFile(filepath) as memb_list_zip:
        with memb_list_zip.open(f"{MEMB_LIST_NAME}.csv") as memb_list:
            # print(f"Loading data from {MEMB_LIST_NAME}.csv in {filename}.")
            return pd.read_csv(memb_list, header=0)


<<<<<<< HEAD
def scan_membership_list_metrics() -> (dict):
    """Scan memb_lists and calculate metrics."""
    print(f"Calculating metrics for {len(memb_lists)} membership lists")
    for date_formatted, membership_list in memb_lists.items():
        for column in membership_list.columns:
            if column not in memb_lists_metrics:
                memb_lists_metrics[column] = {}
            memb_lists_metrics[column][date_formatted] = memb_lists[date_formatted][
                column
            ]

    # Pickle the scanned and calculated metrics
    with open(f"{MEMB_LIST_NAME}_metrics.pkl", "wb") as pickled_file:
        pickle.dump(memb_lists_metrics, pickled_file)

    return memb_lists_metrics


def get_membership_list_metrics() -> (dict):
    """Return the last calculated metrics."""
    try:
        with open(f"{MEMB_LIST_NAME}_metrics.pkl", "rb") as pickled_file:
            pickled_dict = pickle.load(pickled_file)
            if len(pickled_dict) > 0:
                return pickled_dict
            return scan_membership_list_metrics()
    except FileNotFoundError:
        return scan_membership_list_metrics()

    return {}


def scan_all_membership_lists() -> (dict):
=======
def scan_all_membership_lists() -> dict:
>>>>>>> 012ac0e1
    """Scan all zip files and call scan_membership_list on each."""
    memb_lists = {}

    print(f"Scanning zipped membership lists in ./{MEMB_LIST_NAME}/.")
    files = sorted(
        glob.glob(os.path.join(MEMB_LIST_NAME, "**/*.zip"), recursive=True),
        reverse=True,
    )
<<<<<<< HEAD
    for file in tqdm(files, unit="list"):
        scan_membership_list(os.path.basename(file), os.path.abspath(file))

    # Pickle the scanned and processed lists
    with open(f"{MEMB_LIST_NAME}.pkl", "wb") as pickled_file:
        pickle.dump(memb_lists, pickled_file)

    scan_membership_list_metrics()

    return memb_lists


def get_all_membership_lists() -> (dict):
=======
    for zip_file in tqdm(files, unit="lists"):

        # Get date from each file name
        filename = os.path.basename(zip_file)
        date_from_name = pd.to_datetime(
            os.path.splitext(filename)[0].split("_")[3], format="%Y%m%d"
        ).date()
        if not date_from_name:
            print(f"No date detected in name of {filename}. Skipping file.")
            continue

        # Save contents of each zip file into dict keyed to date
        memb_lists[date_from_name.isoformat()] = scan_membership_list(filename, os.path.abspath(zip_file))

    print(f"Found {len(memb_lists)} zipped membership lists.")
    return memb_lists


def get_pickled_dict() -> dict:
>>>>>>> 012ac0e1
    """Return the last scanned membership lists."""
    try:
        with open(f"{MEMB_LIST_NAME}.pkl", "rb") as pickled_file:
            pickled_dict = pickle.load(pickled_file)
<<<<<<< HEAD
            if len(pickled_dict) > 0:
                return pickled_dict
            return scan_all_membership_lists()
    except FileNotFoundError:
        return scan_all_membership_lists()

    return {}
=======
            print(f"Found {len(pickled_dict)} pickled membership lists.")
            return pickled_dict
    except FileNotFoundError:
        pass

    return {}

def get_membership_lists() -> dict:
    """Return all membership lists, preferring pickled lists for speed."""
    memb_lists = scan_all_membership_lists()
    pickled_lists = get_pickled_dict()
    new_lists = {k: v for k, v in memb_lists.items() if k not in pickled_lists}
    print(f"Found {len(new_lists)} new lists")
    if len(new_lists) > 0:
        new_lists = {k: data_cleaning(v, k) for k, v in tqdm(new_lists.items(), unit="lists")}
    memb_lists = new_lists | pickled_lists

    with open(f"{MEMB_LIST_NAME}.pkl", "wb") as pickled_file:
        pickle.dump(memb_lists, pickled_file)

    return memb_lists
>>>>>>> 012ac0e1
<|MERGE_RESOLUTION|>--- conflicted
+++ resolved
@@ -41,7 +41,6 @@
     )
 
 
-<<<<<<< HEAD
 @sleep_and_retry
 @limits(calls=600, period=60)
 def get_geocoding(address: str) -> list:
@@ -55,10 +54,7 @@
     return latlon
 
 
-def data_cleaning(date_formatted: str) -> pd.DataFrame:
-=======
 def data_cleaning(df: pd.DataFrame, list_date: str) -> pd.DataFrame:
->>>>>>> 012ac0e1
     """Clean and standardize dataframe according to specified rules."""
     # Ensure column names are lowercase
     df.columns = df.columns.str.lower()
@@ -144,11 +140,7 @@
     return df
 
 
-<<<<<<< HEAD
 def scan_membership_list(filename: str, filepath: str):
-=======
-def scan_membership_list(filename: str, filepath: str) -> pd.DataFrame:
->>>>>>> 012ac0e1
     """Scan the requested membership list and add data to memb_lists."""
     date_from_name = pd.to_datetime(
         os.path.splitext(filename)[0].split("_")[3], format="%Y%m%d"
@@ -163,43 +155,7 @@
             return pd.read_csv(memb_list, header=0)
 
 
-<<<<<<< HEAD
-def scan_membership_list_metrics() -> (dict):
-    """Scan memb_lists and calculate metrics."""
-    print(f"Calculating metrics for {len(memb_lists)} membership lists")
-    for date_formatted, membership_list in memb_lists.items():
-        for column in membership_list.columns:
-            if column not in memb_lists_metrics:
-                memb_lists_metrics[column] = {}
-            memb_lists_metrics[column][date_formatted] = memb_lists[date_formatted][
-                column
-            ]
-
-    # Pickle the scanned and calculated metrics
-    with open(f"{MEMB_LIST_NAME}_metrics.pkl", "wb") as pickled_file:
-        pickle.dump(memb_lists_metrics, pickled_file)
-
-    return memb_lists_metrics
-
-
-def get_membership_list_metrics() -> (dict):
-    """Return the last calculated metrics."""
-    try:
-        with open(f"{MEMB_LIST_NAME}_metrics.pkl", "rb") as pickled_file:
-            pickled_dict = pickle.load(pickled_file)
-            if len(pickled_dict) > 0:
-                return pickled_dict
-            return scan_membership_list_metrics()
-    except FileNotFoundError:
-        return scan_membership_list_metrics()
-
-    return {}
-
-
-def scan_all_membership_lists() -> (dict):
-=======
 def scan_all_membership_lists() -> dict:
->>>>>>> 012ac0e1
     """Scan all zip files and call scan_membership_list on each."""
     memb_lists = {}
 
@@ -208,21 +164,6 @@
         glob.glob(os.path.join(MEMB_LIST_NAME, "**/*.zip"), recursive=True),
         reverse=True,
     )
-<<<<<<< HEAD
-    for file in tqdm(files, unit="list"):
-        scan_membership_list(os.path.basename(file), os.path.abspath(file))
-
-    # Pickle the scanned and processed lists
-    with open(f"{MEMB_LIST_NAME}.pkl", "wb") as pickled_file:
-        pickle.dump(memb_lists, pickled_file)
-
-    scan_membership_list_metrics()
-
-    return memb_lists
-
-
-def get_all_membership_lists() -> (dict):
-=======
     for zip_file in tqdm(files, unit="lists"):
 
         # Get date from each file name
@@ -242,26 +183,17 @@
 
 
 def get_pickled_dict() -> dict:
->>>>>>> 012ac0e1
     """Return the last scanned membership lists."""
     try:
         with open(f"{MEMB_LIST_NAME}.pkl", "rb") as pickled_file:
             pickled_dict = pickle.load(pickled_file)
-<<<<<<< HEAD
-            if len(pickled_dict) > 0:
-                return pickled_dict
-            return scan_all_membership_lists()
-    except FileNotFoundError:
-        return scan_all_membership_lists()
-
-    return {}
-=======
             print(f"Found {len(pickled_dict)} pickled membership lists.")
             return pickled_dict
     except FileNotFoundError:
         pass
 
     return {}
+
 
 def get_membership_lists() -> dict:
     """Return all membership lists, preferring pickled lists for speed."""
@@ -276,5 +208,4 @@
     with open(f"{MEMB_LIST_NAME}.pkl", "wb") as pickled_file:
         pickle.dump(memb_lists, pickled_file)
 
-    return memb_lists
->>>>>>> 012ac0e1
+    return memb_lists